use base::ast::TypedIdent;
use base::merge::{merge, merge_iter};
use base::pos;

use core::{Allocator, Alternative, Closure, Expr, LetBinding, Named, Pattern};

pub trait Visitor<'a> {
    fn visit_expr(&mut self, expr: &'a Expr<'a>) -> Option<&'a Expr<'a>>;
    fn allocator(&self) -> &'a Allocator<'a>;
}

struct RecognizeUnnecessaryAllocation<'a> {
    allocator: &'a Allocator<'a>,
}

impl<'a> Visitor<'a> for RecognizeUnnecessaryAllocation<'a> {
    fn visit_expr(&mut self, expr: &'a Expr<'a>) -> Option<&'a Expr<'a>> {
        // Avoids boxing data which are destructured immediately after creation
        // match { l, r } with
        // | { l, r } -> ...
        //
        // to
        //
        // let l = x
        // let l = y
        // ...
        match *expr {
            Expr::Match(&Expr::Data(ref id, exprs, ..), alts) if alts.len() == 1 => {
                match alts[0].pattern {
                    Pattern::Record(ref fields) => {
                        debug_assert!(id.typ.row_iter().len() >= fields.len());
                        let next_expr = alts[0].expr;
                        Some(
                            id.typ
                                .row_iter()
                                .zip(exprs)
                                .collect::<Vec<_>>()
                                .into_iter()
                                .rev()
                                .fold(next_expr, |next_expr, (field, expr)| {
                                    let pattern_field = fields
                                        .iter()
                                        .find(|f| f.0.name.name_eq(&field.name))
                                        .unwrap();
                                    let pattern_field =
                                        pattern_field.1.as_ref().unwrap_or(&pattern_field.0.name);
                                    let new_expr = Expr::Let(
                                        LetBinding {
                                            name: TypedIdent {
                                                name: pattern_field.clone(),
                                                typ: field.typ.clone(),
                                            },
                                            expr: Named::Expr(expr),
                                            span_start: pos::BytePos::default(),
                                        },
                                        next_expr,
                                    );
                                    &*self.allocator().arena.alloc(new_expr)
                                }),
                        )
                    }
                    _ => walk_expr_alloc(self, expr),
                }
            }
            _ => walk_expr_alloc(self, expr),
        }
    }

    fn allocator(&self) -> &'a Allocator<'a> {
        self.allocator
    }
}

pub fn optimize<'a>(allocator: &'a Allocator<'a>, expr: &'a Expr<'a>) -> &'a Expr<'a> {
    let mut optimizer = RecognizeUnnecessaryAllocation {
        allocator: allocator,
    };
    optimizer.visit_expr(expr).unwrap_or(expr)
}

pub fn walk_expr_alloc<'a, V>(visitor: &mut V, expr: &'a Expr<'a>) -> Option<&'a Expr<'a>>
where
    V: ?Sized + Visitor<'a>,
{
    walk_expr(visitor, expr).map(|expr| &*visitor.allocator().arena.alloc(expr))
}

pub fn walk_expr<'a, V>(visitor: &mut V, expr: &'a Expr<'a>) -> Option<Expr<'a>>
where
    V: ?Sized + Visitor<'a>,
{
    match *expr {
        Expr::Call(f, args) => {
            let new_f = visitor.visit_expr(f);
            let new_args = merge_iter(args, |expr| visitor.visit_expr(expr).cloned(), Expr::clone)
                .map(|exprs: Vec<_>| {
                    &*visitor.allocator().arena.alloc_extend(exprs.into_iter())
                });

            merge(&f, new_f, &args, new_args, Expr::Call)
        }
        Expr::Const(_, _) => None,
        Expr::Data(ref id, exprs, pos, expansion) => {
            merge_iter(exprs, |expr| visitor.visit_expr(expr).cloned(), Expr::clone).map(|exprs: Vec<_>| {
                Expr::Data(
                    id.clone(),
                    visitor.allocator().arena.alloc_extend(exprs.into_iter()),
                    pos,
                    expansion,
                )
            })
        }
        Expr::Ident(_, _) => None,
        Expr::Let(ref bind, expr) => {
            let new_named = match bind.expr {
<<<<<<< HEAD
                Named::Recursive(ref closures) => {
                    merge_iter(
                        closures,
                        |closure| {
                            visitor.visit_expr(closure.expr).map(|new_expr| {
                                Closure {
                                    name: closure.name.clone(),
                                    args: closure.args.clone(),
                                    expr: new_expr,
                                }
                            })
                        },
                        Closure::clone,
                    ).map(Named::Recursive)
                }
                Named::Expr(bind_expr) => visitor.visit_expr(bind_expr).map(Named::Expr),
=======
                Named::Recursive(ref closures) => merge_iter(
                    closures,
                    |closure| {
                        walk_expr_alloc(visitor, closure.expr).map(|new_expr| {
                            Closure {
                                name: closure.name.clone(),
                                args: closure.args.clone(),
                                expr: new_expr,
                            }
                        })
                    },
                    Closure::clone,
                ).map(Named::Recursive),
                Named::Expr(bind_expr) => walk_expr_alloc(visitor, bind_expr).map(Named::Expr),
>>>>>>> 032cce57
            };
            let new_bind = new_named.map(|named| {
                LetBinding {
                    name: bind.name.clone(),
                    expr: named,
                    span_start: bind.span_start,
                }
            });
            let new_expr = visitor.visit_expr(expr);
            merge(bind, new_bind, &expr, new_expr, Expr::Let)
        }
        Expr::Match(expr, alts) => {
            let new_expr = visitor.visit_expr(expr);
            let new_alts = merge_iter(alts, |expr| walk_alt(visitor, expr), Alternative::clone)
                .map(|alts: Vec<_>| {
                    &*visitor
                        .allocator()
                        .alternative_arena
                        .alloc_extend(alts.into_iter())
                });
            merge(&expr, new_expr, &alts, new_alts, Expr::Match)
        }
    }
}

fn walk_alt<'a, V>(visitor: &mut V, alt: &'a Alternative<'a>) -> Option<Alternative<'a>>
where
    V: ?Sized + Visitor<'a>,
{
    let new_expr = visitor.visit_expr(alt.expr);
    new_expr.map(|expr| {
        Alternative {
            pattern: alt.pattern.clone(),
            expr: expr,
        }
    })
}


#[cfg(test)]
mod tests {
    use super::*;

    use base::symbol::Symbols;

    use core;
    use core::grammar::parse_Expr as parse_core_expr;

    #[test]
    fn unnecessary_allocation() {
        let mut symbols = Symbols::new();
        let allocator = core::Allocator::new();

        let initial_str = r#"
            match { l, r } with
            | { l, r } -> l
            end
            "#;
        let initial_expr = allocator.arena.alloc(
            parse_core_expr(&mut symbols, &allocator, initial_str).unwrap(),
        );

        let optimized_expr = optimize(&allocator, initial_expr);

        let expected_str = r#"
            let l = l
            in
            let r = r
            in
            l
            "#;
        let expected_expr = parse_core_expr(&mut symbols, &allocator, expected_str).unwrap();
        assert_deq!(*optimized_expr, expected_expr);
    }
}<|MERGE_RESOLUTION|>--- conflicted
+++ resolved
@@ -113,7 +113,6 @@
         Expr::Ident(_, _) => None,
         Expr::Let(ref bind, expr) => {
             let new_named = match bind.expr {
-<<<<<<< HEAD
                 Named::Recursive(ref closures) => {
                     merge_iter(
                         closures,
@@ -130,22 +129,6 @@
                     ).map(Named::Recursive)
                 }
                 Named::Expr(bind_expr) => visitor.visit_expr(bind_expr).map(Named::Expr),
-=======
-                Named::Recursive(ref closures) => merge_iter(
-                    closures,
-                    |closure| {
-                        walk_expr_alloc(visitor, closure.expr).map(|new_expr| {
-                            Closure {
-                                name: closure.name.clone(),
-                                args: closure.args.clone(),
-                                expr: new_expr,
-                            }
-                        })
-                    },
-                    Closure::clone,
-                ).map(Named::Recursive),
-                Named::Expr(bind_expr) => walk_expr_alloc(visitor, bind_expr).map(Named::Expr),
->>>>>>> 032cce57
             };
             let new_bind = new_named.map(|named| {
                 LetBinding {
