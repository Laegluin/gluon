extern crate env_logger;
extern crate gluon;

use gluon::vm::api::generic::A;
use gluon::vm::api::{FunctionRef, Generic, Getable, VmType, OpaqueValue};
use gluon::vm::thread::{RootedThread, Thread, ThreadInternal};
use gluon::vm::internal::Value;
use gluon::vm::internal::Value::{Float, Int};
use gluon::vm::stack::{State, StackFrame};
use gluon::vm::channel::Sender;
use gluon::vm::Error as VMError;
use gluon::import::Import;
use gluon::{Compiler, Error};

pub fn load_script(vm: &Thread, filename: &str, input: &str) -> ::gluon::Result<()> {
    Compiler::new()
        .implicit_prelude(false)
        .load_script(vm, filename, input)
}

pub fn run_expr_<'vm, T>(vm: &'vm Thread, s: &str, implicit_prelude: bool) -> T
    where T: Getable<'vm> + VmType,
{
    Compiler::new()
        .implicit_prelude(implicit_prelude)
        .run_expr(vm, "<top>", s)
        .unwrap_or_else(|err| panic!("{}", err))
        .0
}

pub fn run_expr<'vm, T>(vm: &'vm Thread, s: &str) -> T
    where T: Getable<'vm> + VmType,
{
    run_expr_(vm, s, false)
}

/// Creates a VM for testing which has the correct paths to import the std library properly
fn make_vm() -> RootedThread {
    let vm = ::gluon::new_vm();
    let import = vm.get_macros().get("import");
    import.as_ref()
        .and_then(|import| import.downcast_ref::<Import>())
        .expect("Import macro")
        .add_path("..");
    vm
}

macro_rules! test_expr {
    (prelude $name: ident, $expr: expr, $value: expr) => {
        #[test]
        fn $name() {
            let _ = ::env_logger::init();
            let mut vm = make_vm();
            let value = run_expr_(&mut vm, $expr, true);
            assert_eq!(value, $value);

            // Help out the type inference by forcing that left and right are the same types
            fn equiv<T>(_: &T, _: &T) { }
            equiv(&value, &$value);
        }
    };
    (io $name: ident, $expr: expr, $value: expr) => {
        #[test]
        fn $name() {
            let _ = ::env_logger::init();
            let mut vm = make_vm();
            let (value, _) = Compiler::new()
                .implicit_prelude(false)
                .run_io_expr(&mut vm, "<top>", $expr)
                .unwrap_or_else(|err| panic!("{}", err));
            assert_eq!(value, $value);

            // Help out the type inference by forcing that left and right are the same types
            fn equiv<T>(_: &T, _: &T) { }
            equiv(&value, &$value);
        }
    };
    ($name: ident, $expr: expr, $value: expr) => {
        #[test]
        fn $name() {
            let _ = ::env_logger::init();
            let mut vm = make_vm();
            let value = run_expr(&mut vm, $expr);
            assert_eq!(value, $value);

            // Help out the type inference by forcing that left and right are the same types
            fn equiv<T>(_: &T, _: &T) { }
            equiv(&value, &$value);
        }
    };
    ($name: ident, $expr: expr) => {
        #[test]
        fn $name() {
            let _ = ::env_logger::init();
            let mut vm = make_vm();
            run_expr::<Generic<A>>(&mut vm, $expr);
        }
    }
}

test_expr!{ pass_function_value,
r"
let lazy: () -> Int = \x -> 42 in
let test: (() -> Int) -> Int = \f -> f () #Int+ 10
in test lazy
",
52i32
}

test_expr!{ lambda,
r"
let y = 100 in
let f = \x -> y #Int+ x #Int+ 1
in f(22)
",
123i32
}

test_expr!{ add_operator,
r"
let (+) = \x y -> x #Int+ y in 1 + 2 + 3
",
6i32
}
test_expr!{ divide_int,
r" 120 #Int/ 4
",
30i32
}

test_expr!{ divide_float,
r" 120.0 #Float/ 4.0
",
30.0f64
}

#[test]
fn record() {
    let _ = ::env_logger::init();
    let text = r"
{ x = 0, y = 1.0, z = {} }
";
    let mut vm = make_vm();
    let value = run_expr::<Generic<A>>(&mut vm, text);
<<<<<<< HEAD
    assert_eq!(value.0, vm.context().new_data(&vm, 0, &mut [Int(0), Float(1.0), Value::Tag(0)]).unwrap());
=======
    assert_eq!(value.0,
               vm.new_data(0, &mut [Int(0), Float(1.0), Value::Tag(0)]).unwrap());
>>>>>>> 75e6969b
}

#[test]
fn add_record() {
    let _ = ::env_logger::init();
    let text = r"
type T = { x: Int, y: Int } in
let add = \l r -> { x = l.x #Int+ r.x, y = l.y #Int+ r.y } in
add { x = 0, y = 1 } { x = 1, y = 1 }
";
    let mut vm = make_vm();
    let value = run_expr::<Generic<A>>(&mut vm, text);
    assert_eq!(value.0, vm.context().new_data(&vm, 0, &mut [Int(1), Int(2)]).unwrap());
}
#[test]
fn script() {
    let _ = ::env_logger::init();
    let text = r"
type T = { x: Int, y: Int } in
let add = \l r -> { x = l.x #Int+ r.x, y = l.y #Int+ r.y } in
let sub = \l r -> { x = l.x #Int- r.x, y = l.y #Int- r.y } in
{ T, add, sub }
";
    let mut vm = make_vm();
    load_script(&mut vm, "Vec", text).unwrap_or_else(|err| panic!("{}", err));

    let script = r#"
let { T, add, sub } = Vec
in add { x = 10, y = 5 } { x = 1, y = 2 }
"#;
    let value = run_expr::<Generic<A>>(&mut vm, script);
    assert_eq!(value.0, vm.context().new_data(&vm, 0, &mut [Int(11), Int(7)]).unwrap());
}
#[test]
fn adt() {
    let _ = ::env_logger::init();
    let text = r"
type Option a = | None | Some a
in Some 1
";
    let mut vm = make_vm();
    let value = run_expr::<Generic<A>>(&mut vm, text);
    assert_eq!(value.0, vm.context().new_data(&vm, 1, &mut [Int(1)]).unwrap());
}


test_expr!{ recursive_function,
r"
let fib x = if x #Int< 3
        then 1
        else fib (x #Int- 1) #Int+ fib (x #Int- 2)
in fib 7
",
13i32
}

test_expr!{ mutually_recursive_function,
r"
let f x = if x #Int< 0
      then x
      else g x
and g x = f (x #Int- 1)
in g 3
",
-1
}

test_expr!{ no_capture_self_function,
r"
let x = 2 in
let f y = x
in f 4
",
2i32
}

#[test]
fn insert_stack_slice() {
    let _ = ::env_logger::init();
    let vm = make_vm();
    let mut context = vm.context();
    let mut stack = StackFrame::current(&mut context.stack);
    stack.push(Int(0));
    stack.insert_slice(0, &[Int(2), Int(1)]);
    assert_eq!(&stack[..], [Int(2), Int(1), Int(0)]);
    stack.enter_scope(2, State::Unknown);
    stack.insert_slice(1, &[Int(10)]);
    assert_eq!(&stack[..], [Int(1), Int(10), Int(0)]);
    stack.insert_slice(1, &[]);
    assert_eq!(&stack[..], [Int(1), Int(10), Int(0)]);
    stack.insert_slice(2, &[Int(4), Int(5), Int(6)]);
    assert_eq!(&stack[..],
               [Int(1), Int(10), Int(4), Int(5), Int(6), Int(0)]);
}


test_expr!{ primitive_char_eq,
r"
'a' #Char== 'a'
",
true
}

test_expr!{ primitive_char_lt,
r"
'a' #Char< 'a'
",
false
}

test_expr!{ primitive_byte_arithmetic,
r"
let x = 100b #Byte+ 13b
x #Byte* 2b #Byte/ 3b
",
75u8
}

test_expr!{ primitive_byte_eq,
r"
100b #Byte== 100b
",
true
}

test_expr!{ primitive_byte_lt,
r"
100b #Byte< 100b
",
false
}

test_expr!{ partial_application,
r"
let f x y = x #Int+ y in
let g = f 10
in g 2 #Int+ g 3
",
25i32
}

test_expr!{ partial_application2,
r"
let f x y z = x #Int+ y #Int+ z in
let g = f 10 in
let h = g 20
in h 2 #Int+ g 10 3
",
55i32
}

test_expr!{ to_many_args_application,
r"
let f x = \y -> x #Int+ y in
let g = f 20
in f 10 2 #Int+ g 3
",
35i32
}

test_expr!{ to_many_args_partial_application_twice,
r"
let f x = \y z -> x #Int+ y #Int+ z in
let g = f 20 5
in f 10 2 1 #Int+ g 2
",
40i32
}

test_expr!{ excess_arguments_larger_than_stack,
r#"
let f a b c = c
(\x -> f) 1 2 3 4
"#,
4i32
}

test_expr!{ io print_int,
r"
io.print_int 123
",
()
}

test_expr!{ no_io_eval,
r#"
let x = io_flat_map (\x -> error "NOOOOOOOO") (io.print_int 1)
in { x }
"#
}

test_expr!{ char,
r#"
'a'
"#,
'a'
}

test_expr!{ zero_argument_variant_is_int,
r#"
type Test = | A Int | B
B
"#,
Generic::<A>::from(Value::Tag(1))
}

test_expr!{ match_on_zero_argument_variant,
r#"
type Test = | A Int | B
match B with
| A x -> x
| B -> 0
"#,
0i32
}

test_expr!{ marshalled_option_none_is_int,
r#"
string_prim.find "a" "b"
"#,
Generic::<A>::from(Value::Tag(0))
}

test_expr!{ marshalled_ordering_is_int,
r#"
string_prim.compare "a" "b"
"#,
Generic::<A>::from(Value::Tag(0))
}

test_expr!{ prelude match_on_bool,
r#"
match True with
| False -> 10
| True -> 11
"#,
11i32
}

#[test]
fn non_exhaustive_pattern() {
    let _ = ::env_logger::init();
    let text = r"
type AB = | A | B in
match A with
| B -> True
";
    let mut vm = make_vm();
    let result = Compiler::new().run_expr::<bool>(&mut vm, "<top>", text);
    assert!(result.is_err());
}

test_expr!{ record_pattern,
r#"
match { x = 1, y = "abc" } with
| { x, y = z } -> x #Int+ string_prim.length z
"#,
4i32
}

test_expr!{ let_record_pattern,
r#"
let (+) x y = x #Int+ y
in
let a = { x = 10, y = "abc" }
in
let {x, y = z} = a
in x + string_prim.length z
"#,
13i32
}

test_expr!{ partial_record_pattern,
r#"
type A = { x: Int, y: Float } in
let x = { x = 1, y = 2.0 }
in match x with
| { y } -> y
"#,
2.0f64
}

test_expr!{ record_let_adjust,
r#"
let x = \z -> let { x, y } = { x = 1, y = 2 } in z in
let a = 3
in a
"#,
3i32
}

test_expr!{ unit_expr,
r#"
let x = ()
and y = 1
in y
"#,
1i32
}

test_expr!{ let_not_in_tail_position,
r#"
1 #Int+ let x = 2 in x
"#,
3i32
}

test_expr!{ field_access_not_in_tail_position,
r#"
let id x = x
in (id { x = 1 }).x
"#,
1i32
}

test_expr!{ module_function,
r#"let x = string_prim.length "test" in x"#,
4i32
}

test_expr!{ io_print,
r#"io.print "123" "#
}

test_expr!{ array,
r#"
let arr = [1,2,3]

array.index arr 0 #Int== 1
    && array.length arr #Int== 3
    && array.length (array.append arr arr) #Int== array.length arr #Int* 2"#,
true
}

test_expr!{ array_byte,
r#"
let arr = [1b,2b,3b]

let b = array.index arr 2 #Byte== 3b && array.length arr #Int== 3
let arr2 = array.append arr arr
b && array.length arr2 #Int== array.length arr #Int* 2
  && array.index arr2 1 #Byte== array.index arr2 4
"#,
true
}

test_expr!{ array_float,
r#"
let arr = [1.0,2.0,3.0]

let b = array.index arr 2 #Float== 3.0 && array.length arr #Int== 3
let arr2 = array.append arr arr
b && array.length arr2 #Int== array.length arr #Int* 2
  && array.index arr2 1 #Float== array.index arr2 4
"#,
true
}

test_expr!{ array_data,
r#"
let arr = [{x = 1, y = "a" }, { x = 2, y = "b" }]

let b = (array.index arr 1).x #Int== 2 && array.length arr #Int== 2
let arr2 = array.append arr arr
b && array.length arr2 #Int== array.length arr #Int* 2
"#,
true
}

test_expr!{ array_array,
r#"
let arr = [[], [1], [2, 3]]

let b = array.length (array.index arr 1) #Int== 1 && array.length arr #Int== 3
let arr2 = array.append arr arr
b && array.length arr2 #Int== array.length arr #Int* 2
"#,
true
}

test_expr!{ prelude true_branch_not_affected_by_false_branc,
r#"
if True then
    let x = 1
    x
else
    0
"#,
1i32
}

test_expr!{ access_only_a_few_fields_from_large_record,
r#"
let record = { a = 0, b = 1, c = 2, d = 3, e = 4, f = 5, g = 6,
               h = 7, i = 8, j = 9, k = 10, l = 11, m = 12 }
let { a } = record
let { i, m } = record

a #Int+ i #Int+ m
"#,
20i32
}

// Without a slide instruction after the alternatives code this code would try to call `x 1`
// instead of `id 1`
test_expr!{ slide_down_case_alternative,
r#"
type Test = | Test Int
let id x = x
id (match Test 0 with
    | Test x -> 1)
"#,
1i32
}

test_expr!{ prelude and_operator_stack,
r#"
let b = True && True
let b2 = False
b
"#,
true
}

test_expr!{ prelude or_operator_stack,
r#"
let b = False || True
let b2 = False
b
"#,
true
}

// Test that empty variants are handled correctly in arrays
test_expr!{ array_empty_variant,
r#"
type Test = | Empty | Some Int
let arr = [Empty, Some 1]
match array.index arr 0 with
| Empty -> 0
| Some x -> x
"#,
0i32
}

// Test that array append handles array types correctly
test_expr!{ array_empty_append,
r#"
type Test = | Empty | Some Int
let arr = array.append [] [Empty, Some 1]
match array.index arr 0 with
| Empty -> 0
| Some x -> x
"#,
0i32
}

#[test]
fn overloaded_bindings() {
    let _ = ::env_logger::init();
    let text = r#"
let (+) x y = x #Int+ y
in
let (+) x y = x #Float+ y
in
{ x = 1 + 2, y = 1.0 + 2.0 }
"#;
    let mut vm = make_vm();
    let result = run_expr::<Generic<A>>(&mut vm, text);
    assert_eq!(result.0, vm.context().new_data(&vm, 0, &mut [Int(3), Float(3.0)]).unwrap());
}

test_expr!{ through_overloaded_alias,
r#"
type Test a = { id : a -> a }
in
let test_Int: Test Int = { id = \x -> 0 }
in
let test_String: Test String = { id = \x -> "" }
in
let { id } = test_Int
in
let { id } = test_String
in id 1
"#,
0i32
}

#[test]
fn run_expr_int() {
    let _ = ::env_logger::init();

    let text = r#"io.run_expr "123" "#;
    let mut vm = make_vm();
    let (result, _) = Compiler::new().run_io_expr::<String>(&mut vm, "<top>", text).unwrap();
    let expected = "123 : Int";

    assert_eq!(result, expected);
}

test_expr!{ io run_expr_io,
r#"io_flat_map (\x -> io_pure 100) (io.run_expr "io.print_int 123") "#,
100i32
}

#[test]
fn rename_types_after_binding() {
    let _ = ::env_logger::init();

    let text = r#"
let prelude = import "std/prelude.glu"
in
let { List } = prelude
and { (==) }: Eq (List Int) = prelude.eq_List { (==) }
in Cons 1 Nil == Nil
"#;
    let mut vm = make_vm();
    let (result, _) = Compiler::new()
        .run_expr::<bool>(&mut vm, "<top>", text)
        .unwrap_or_else(|err| panic!("{}", err));
    let expected = false;

    assert_eq!(result, expected);
}

#[test]
fn test_implicit_prelude() {
    let _ = ::env_logger::init();
    let text = r#"Ok (Some (1.0 + 3.0 - 2.0)) "#;
    let mut vm = make_vm();
    Compiler::new()
        .run_expr::<Generic<A>>(&mut vm, "<top>", text)
        .unwrap_or_else(|err| panic!("{}", err));
}

#[test]
fn access_field_through_vm() {
    let _ = ::env_logger::init();
    let text = r#" { x = 0, inner = { y = 1.0 } } "#;
    let mut vm = make_vm();
    load_script(&mut vm, "test", text).unwrap_or_else(|err| panic!("{}", err));
    let test_x = vm.get_global("test.x");
    assert_eq!(test_x, Ok(0));
    let test_inner_y = vm.get_global("test.inner.y");
    assert_eq!(test_inner_y, Ok(1.0));
}

#[test]
fn access_operator_without_parentheses() {
    let _ = ::env_logger::init();
    let vm = make_vm();
    Compiler::new()
        .run_expr::<Generic<A>>(&vm, "example", r#" import "std/prelude.glu" "#)
        .unwrap();
    let result: Result<FunctionRef<fn(i32, i32) -> i32>, _> =
        vm.get_global("std.prelude.num_Int.+");
    assert!(result.is_err());
}

#[test]
fn test_prelude() {
    let _ = ::env_logger::init();
    let vm = make_vm();
    run_expr::<Generic<A>>(&vm, r#" import "std/prelude.glu" "#);
}

#[test]
fn access_types_by_path() {
    let _ = ::env_logger::init();

    let vm = make_vm();
    run_expr::<Generic<A>>(&vm, r#" import "std/prelude.glu" "#);

    assert!(vm.find_type_info("std.prelude.Option").is_ok());
    assert!(vm.find_type_info("std.prelude.Result").is_ok());

    let text = r#" type T a = | T a in { x = 0, inner = { T, y = 1.0 } } "#;
    load_script(&vm, "test", text).unwrap_or_else(|err| panic!("{}", err));
    let result = vm.find_type_info("test.inner.T");
    assert!(result.is_ok(), "{}", result.unwrap_err());
}

#[test]
fn opaque_value_type_mismatch() {
    let _ = ::env_logger::init();
    let vm = make_vm();
    let expr = r#"
let { sender, receiver } = channel 0
send sender 1
sender
"#;
    let result = Compiler::new()
        .implicit_prelude(false)
        .run_expr::<OpaqueValue<&Thread, Sender<f64>>>(&vm, "<top>", expr);
    match result {
        Err(Error::Typecheck(..)) => (),
        Err(err) => panic!("Unexpected error `{}`", err),
        Ok(_) => panic!("Expected an error"),
    }
}

#[test]
fn invalid_string_slice_dont_panic() {
    let _ = ::env_logger::init();
    let text = r#"
let string = import "std/string.glu"
let s = "åäö"
string.slice s 1 (string.length s)
"#;
    let mut vm = make_vm();
    let result = Compiler::new().run_expr::<String>(&mut vm, "<top>", text);
    match result {
        Err(Error::VM(..)) => (),
        Err(err) => panic!("Unexpected error `{}`", err),
        Ok(_) => panic!("Expected an error"),
    }
}

#[test]
fn out_of_memory() {
    let _ = ::env_logger::init();
    let vm = make_vm();
    vm.set_memory_limit(10);
    let result = Compiler::new().run_expr::<Generic<A>>(&vm, "example", r#" [1, 2, 3, 4] "#);
    match result {
        // FIXME This should just need to match on the explicit out of memory error
        Err(Error::VM(VMError::OutOfMemory { limit: 10, .. })) => (),
        Err(err) => panic!("Unexpected error `{:?}`", err),
        Ok(_) => panic!("Expected an error"),
    }
}

#[test]
fn value_size() {
    assert!(::std::mem::size_of::<Value>() <= 16);
}<|MERGE_RESOLUTION|>--- conflicted
+++ resolved
@@ -142,12 +142,8 @@
 ";
     let mut vm = make_vm();
     let value = run_expr::<Generic<A>>(&mut vm, text);
-<<<<<<< HEAD
-    assert_eq!(value.0, vm.context().new_data(&vm, 0, &mut [Int(0), Float(1.0), Value::Tag(0)]).unwrap());
-=======
     assert_eq!(value.0,
-               vm.new_data(0, &mut [Int(0), Float(1.0), Value::Tag(0)]).unwrap());
->>>>>>> 75e6969b
+               vm.context().new_data(&vm, 0, &mut [Int(0), Float(1.0), Value::Tag(0)]).unwrap());
 }
 
 #[test]
