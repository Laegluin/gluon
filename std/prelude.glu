--- conflicted
+++ resolved
@@ -18,7 +18,6 @@
     | Ok _ -> error "Result was an Ok"
     | Err x -> x
 
-<<<<<<< HEAD
 /// `Monoid m` represents an associative operation on `m` an which has an identity.
 /// This means the following laws must hold:
 ///
@@ -35,18 +34,6 @@
     /// * Known as `mempty` in Haskell
     empty : m
 }
-=======
-/**
- This means the following laws must hold:
-
- * x <> empty = x
-
- * empty <> x = x
-
- * x <> (y <> z) = (x <> y) <> z
-*/
-type Monoid m = { append : m -> m -> m, empty : m }
->>>>>>> 92458a36
 
 let monoid_Function m : Monoid b -> Monoid (a -> b) = {
     append = \f g -> \x -> m.append (f x) (g x),
@@ -253,7 +240,6 @@
 /// Left-to-right function composition
 let (>>) : (a -> b) -> (b -> c) -> a -> c = (make_Category category_Function).(>>)
 
-<<<<<<< HEAD
 /// A `Functor` represents an action on a parameterized type which does not
 /// change the structure with the mapped type.
 ///
@@ -276,13 +262,6 @@
     /// * Known as `fmap` in Haskell
     map : (a -> b) -> f a -> f b
 }
-=======
-/**
- A `Functor` represents an action on a parameterized type which does not change the structure with
- the mapped type.
-*/
-type Functor f = { map : (a -> b) -> f a -> f b }
->>>>>>> 92458a36
 
 let functor_Function : Functor ((->) a) = { map = category_Function.compose }
 
